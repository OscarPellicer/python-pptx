#!/usr/bin/env python

import os
import re

from setuptools import setup
from glob import glob

# Read the version from pptx.__version__ without importing the package
# (and thus attempting to import packages it depends on that may not be
# installed yet)
thisdir = os.path.dirname(__file__)
init_py_path = os.path.join(thisdir, 'pptx', '__init__.py')
version = re.search("__version__ = '([^']+)'",
                    open(init_py_path).read()).group(1)

<<<<<<< HEAD
=======

>>>>>>> a3528fb7

NAME         = 'python-pptx'
VERSION      = version
DESCRIPTION  = 'Generate and manipulate Open XML PowerPoint (.pptx) files'
AUTHOR       = 'Steve Canny'
AUTHOR_EMAIL = 'python.pptx@librelist.com'
URL          = 'http://github.com/scanny/python-pptx'
LICENSE      = 'MIT'
PACKAGES     = ['pptx']
PACKAGE_DATA = {'pptx': ['templates/*']}

INSTALL_REQUIRES = ['lxml', 'PIL']
TEST_SUITE       = 'test'
TESTS_REQUIRE    = ['unittest2', 'mock', 'PyHamcrest', 'behave']

CLASSIFIERS =\
    [ 'Development Status :: 4 - Beta'
    , 'Environment :: Console'
    , 'Intended Audience :: Developers'
    , 'License :: OSI Approved :: MIT License'
    , 'Operating System :: OS Independent'
    , 'Programming Language :: Python'
    , 'Programming Language :: Python :: 2'
    , 'Programming Language :: Python :: 2.7'
    , 'Topic :: Office/Business :: Office Suites'
    , 'Topic :: Software Development :: Libraries'
    ]

readme = os.path.join(os.path.dirname(__file__), 'README.rst')
LONG_DESCRIPTION = open(readme).read()


params =\
    { 'name'             : NAME
    , 'version'          : VERSION
    , 'description'      : DESCRIPTION
    , 'long_description' : LONG_DESCRIPTION
    , 'author'           : AUTHOR
    , 'author_email'     : AUTHOR_EMAIL
    , 'url'              : URL
    , 'license'          : LICENSE
    , 'packages'         : PACKAGES
    , 'package_data'     : PACKAGE_DATA
    , 'install_requires' : INSTALL_REQUIRES
    , 'tests_require'    : TESTS_REQUIRE
    , 'test_suite'       : TEST_SUITE
    , 'classifiers'      : CLASSIFIERS
    }

setup(**params)
<|MERGE_RESOLUTION|>--- conflicted
+++ resolved
@@ -14,10 +14,7 @@
 version = re.search("__version__ = '([^']+)'",
                     open(init_py_path).read()).group(1)
 
-<<<<<<< HEAD
-=======
 
->>>>>>> a3528fb7
 
 NAME         = 'python-pptx'
 VERSION      = version
